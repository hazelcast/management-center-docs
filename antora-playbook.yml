--- conflicted
+++ resolved
@@ -15,11 +15,7 @@
     start_path: docs
   - url: https://github.com/hazelcast/management-center
     branches: [master]
-<<<<<<< HEAD
-    start_path: hazelcast-managment-center/src/openapi/external
-=======
     start_path: hazelcast-management-center/src/openapi/external
->>>>>>> c1aef339
 ui: 
   bundle:
     url: https://github.com/hazelcast/hazelcast-docs-ui/releases/latest/download/ui-bundle.zip
