name: management-center
title: Hazelcast Management Center
version: 4.2021.03
<<<<<<< HEAD
prerelease: true
=======
>>>>>>> e430609f
asciidoc:
  attributes:
    javasource: ROOT:example$
    page-toclevels: 1
    page-ghissue: https://github.com/hazelcast/management-center-docs/issues/new
nav:
- modules/ROOT/nav.adoc<|MERGE_RESOLUTION|>--- conflicted
+++ resolved
@@ -1,10 +1,6 @@
 name: management-center
 title: Hazelcast Management Center
 version: 4.2021.03
-<<<<<<< HEAD
-prerelease: true
-=======
->>>>>>> e430609f
 asciidoc:
   attributes:
     javasource: ROOT:example$
