--- conflicted
+++ resolved
@@ -8,12 +8,8 @@
 asciidoc:
   attributes:
     # The full major.minor.patch version, which is used as a variable in the docs for things like download links
-<<<<<<< HEAD
-    full-version: 5.1-SNAPSHOT
+    full-version: 5.2-SNAPSHOT
     snapshot: true
-=======
-    full-version: 5.2-SNAPSHOT
->>>>>>> 67c5ac5e
     javasource: ROOT:example$
     page-latest-supported-imdg: '4.2'
     page-latest-supported-hazelcast: '5.1-snapshot'
