* Get Started
include::get-started:partial$nav.adoc[]

* xref:configuring.adoc[]

include::launching:partial$launching-nav.adoc[]

* xref:connecting-members.adoc[]

* xref:user-interface.adoc[]

* xref:managing-clusters.adoc[]

* xref:managing-users.adoc[]

* xref:managing-licenses.adoc[]

* xref:managing-security-providers.adoc[]

include::monitor-imdg:partial$monitor-cluster-nav.adoc[]

* Clusters
+
--
include::clusters:partial$nav.adoc[]
--

include::integrate:partial$nav.adoc[]

* xref:healthcheck.adoc[]

* xref:metric-persistence.adoc[]

include::jmx:partial$jmx-nav.adoc[]

* Jobs
include::monitor-streaming:partial$monitor-streaming-nav.adoc[]

* Tools
include::tools:partial$tools-nav.adoc[]

* xref:prometheus.adoc[]

* xref:mc-conf.adoc[]

* xref:high-availability.adoc[]

* Troubleshooting
include::troubleshoot:partial$troubleshooting-nav.adoc[]

* Upgrade
** xref:migration-guides.adoc[]

<<<<<<< HEAD
=======
* Release Notes
include::release-notes:partial$rn-nav.adoc[]



>>>>>>> 9906504e
* Data Structures
+
--
include::data-structures:partial$nav.adoc[]
--
<|MERGE_RESOLUTION|>--- conflicted
+++ resolved
@@ -51,14 +51,10 @@
 * Upgrade
 ** xref:migration-guides.adoc[]
 
-<<<<<<< HEAD
-=======
 * Release Notes
 include::release-notes:partial$rn-nav.adoc[]
 
 
-
->>>>>>> 9906504e
 * Data Structures
 +
 --
