--- conflicted
+++ resolved
@@ -1,28 +1,8 @@
 = Monitoring WAN Replication
 [[monitoring-wan-replication]]
 
-<<<<<<< HEAD
-WAN replication schemes are listed under the **WAN Replication**
-menu item on the left. When you click on a scheme, a new page
-for monitoring the targets which that scheme has appears on the right.
-
-In this page, you see the **WAN Replication Operations Table** for
-each target which belongs to this scheme.
-
-* **Connected**: Status of the member connection to the target.
-*Yes* means that the member is sending WAN events to the target and
-connected to it. *No* means the member is not sending WAN events to
-the target due to, e.g., having not enough events to be sent and other
-members are already sending the events in hand.
-* **Events Published per Second**: Number of published events
-per second. Please see the paragraph below.
-* **Average Event Latency**: Average latency of sending a record
-to the target from this member. Please see the paragraph below.
-* **Outbound Queue Size**: Number of records waiting in the queue
-to be sent to the target.
-=======
 **Monitoring WAN Replication** feature can be accessed by clicking the corresponding menu item under the "Cluster" parent
-menu heading. See xref:hazelcast:wan:wan.adoc#synchronizing-wan-clusters[WAN Replication]
+menu heading. See xref:{page-latest-supported-hazelcast}@hazelcast:wan:wan.adoc#synchronizing-wan-clusters[WAN Replication]
 for additional information about the Hazelcast feature. When you click on the scheme, a new page
 for monitoring the targets which that scheme has appears on the right, as shown below:
 
@@ -48,7 +28,6 @@
 image:ROOT:WanPublisherStats.png[WAN Replication Publisher Stats]
 
 * **Member**: Hazelcast cluster member that has a WAN publisher.
->>>>>>> 85910880
 * **Action**: Pause, stop or resume replication of a member's
 records. You can also clear the event queues in a member using
 the *Clear Queues* action.  For instance, if you know that the
@@ -97,11 +76,7 @@
 * *Replicating* (default): State where both enqueuing new events is
 allowed, enqueued events are replicated to the
 target cluster.
-<<<<<<< HEAD
 * *Paused*: State where new events are enqueued but they are not dequeued.
-=======
-* `PAUSED`: State where new events are enqueued, but they are not dequeued.
->>>>>>> 85910880
 Some events which have been dequeued before
 the state was switched may still be replicated to the target cluster
 but further events will not be
@@ -109,18 +84,12 @@
 * *Stopped*: State where neither new events are enqueued nor dequeued.
 As with the *Paused* state, some events might
 still be replicated after the publisher has switched to this state.
-* `MIXED`: Applicable only to a replication or a publisher, not applicable to a publisher member.
-State when members do not have the same state. For instance two members are `REPLICATING`
-and one member is `PAUSED`.
+* *Mixed*: Applicable only to a replication or a publisher, not applicable to a publisher member.
+State when members do not have the same state. For instance two members are replicating
+and one member is paused.
 
-<<<<<<< HEAD
 You can change a WAN publisher's state by clicking the *Change State*
-dropdown button on top right hand corner of
-the WAN Replication Operations Table.
-=======
-You can change a WAN publisher's state by clicking the `Change State`
 dropdown button on top right corner of the WAN Publisher Table.
->>>>>>> 85910880
 
 [[wan-sync]]
 == WAN Sync
@@ -139,25 +108,9 @@
 . WAN synchronization using https://en.wikipedia.org/wiki/Merkle_tree[Merkle trees]: To
 initiate this type of synchronization, you need to configure the
 cluster members. See
-<<<<<<< HEAD
 the xref:{page-latest-supported-hazelcast}@hazelcast:wan:advanced-features.adoc#delta-wan-synchronization[Delta WAN Synchronization section]
-in Hazelcast documentation for details about configuring them. Make
-sure you meet synchronizing-wan-clusters#requirements-for-delta-wan-sync[all the requirements]
-to use Delta WAN Synchronization and do the configuration on both the source and target clusters.
-
-To initiate WAN Sync, open the **WAN Replication** menu item on the left
-and click to the **Sync**
-tab.
-
-Click **Start** button to open the dialog, enter the target details for
-the sync operation
-and click **Sync** to start the operation.
-
-You can also use the *All Maps* option in the above dialog if you want
-=======
-the xref:imdg:wan:advanced-features.adoc#delta-wan-synchronization[Delta WAN Synchronization section]
 in Hazelcast documentation for details about configuring them. Make sure
-you meet xref:hazelcast:wan:advanced-features.adoc#requirements-for-delta-wan-sync[all the requirements]
+you meet xref:{page-latest-supported-hazelcast}@hazelcast:wan:advanced-features.adoc#requirements-for-delta-wan-sync[all the requirements]
 to use Delta WAN Synchronization and do the configuration on both the source and target clusters.
 
 To initiate WAN Sync, open the **WAN Replication** menu item on the left
@@ -165,13 +118,12 @@
 
 image:ROOT:WanSyncTab.png[WAN Sync Tab]
 
-Select *Endpoint*(replication config), *Target*(publisher) and one or many *Maps*
-and click **SYNC** to start the operation.
+Select *Endpoint*(replication config), *Target*(publisher), and one or many *Maps*
+and click **Sync** to start the operation.
 
 image:ROOT:WanSyncConfig.png[WAN Sync Config]
 
 You can also use the "Select All" option in the Maps dropdown if you want
->>>>>>> 85910880
 to synchronize all the maps in source and target cluster.
 
 You can see the WAN Sync status entry in the table below once you initiate the sync:
