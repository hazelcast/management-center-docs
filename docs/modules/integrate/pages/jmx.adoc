= Clustered JMX
:description: Management Center provides a clustered Java Management Extensions (JMX) monitoring service that you can use with any JMX monitoring application. JMX monitoring allows you to monitor clustered metrics of distributed Hazelcast objects from a JMX interface.
:page-aliases: jmx:jmx.adoc, jmx:appdynamics.adoc, jmx:new-relic.adoc, jmx:configuring.adoc
:page-enterprise: true

{description}

<<<<<<< HEAD
== Enable Clustered JMX
=======
TIP: For information about integration with Datadog, see the: link:https://docs.datadoghq.com/integrations/hazelcast/[Datadog Docs].

== Enabling Clustered JMX
>>>>>>> dc4249a5

To enable the clustered JMX service, use the xref:deploy-manage:system-properties.adoc#hazelcast-mc-jmx-enabled[`hazelcast.mc.jmx.enabled` property]:

[tabs]
====
Linux and Mac::
+
--
[source,bash,subs="attributes+"]
----
hz-mc start -Dhazelcast.mc.jmx.enabled=true \
-Dcom.sun.management.jmxremote.ssl=false <1>
----
--
Windows::
+
--
[source,bash,subs="attributes+"]
----
mc-start.cmd -Dhazelcast.mc.jmx.enabled=true ^
-Dcom.sun.management.jmxremote.ssl=false <1>
----
--
====

<1> By default, clustered JMX is served unencrypted. This system property configures the remote JMX agent not to use SSL.

After Management Center starts, you should see something like the following in the logs:

[source,bash]
----
INFO: Management Center 3.3
Jun 05, 2014 11:55:32 AM com.hazelcast.webmonitor.service.jmx.impl.JMXService
INFO: Starting Management Center JMX Service on port :9000
----

You can connect to the clustered JMX interface
using the address `localhost:9000`.

To connect to the clustered JMX interface, you can use any JMX client such as JConsole.

== Enable TLS for Clustered JMX

By default, clustered JMX is served unencrypted. To enable
TLS/SSL for Clustered JMX, use the following system properties for your Management Center deployment:

* `-Dhazelcast.mc.jmx.ssl=true`
* `-Dhazelcast.mc.jmx.ssl.keyStore=path to your keystore`
* `-Dhazelcast.mc.jmx.ssl.keyStorePassword=password for your keystore`

The following is an example on how to start Management Center
with a TLS/SSL enabled clustered JMX service on port 65432:

[tabs]
====
Linux and Mac::
+
--
[source,bash,subs="attributes+"]
----
hz-mc start -Dhazelcast.mc.jmx.enabled=true \
    -Dhazelcast.mc.jmx.port=65432 \
    -Dhazelcast.mc.jmx.ssl=true \
    -Dhazelcast.mc.jmx.ssl.keyStore=/some/dir/selfsigned.jks \
    -Dhazelcast.mc.jmx.ssl.keyStorePassword=yourpassword
----
--
Windows::
+
--
[source,bash,subs="attributes+"]
----
mc-start.cmd -Dhazelcast.mc.jmx.enabled=true ^
    -Dhazelcast.mc.jmx.port=65432 ^
    -Dhazelcast.mc.jmx.ssl=true ^
    -Dhazelcast.mc.jmx.ssl.keyStore=/some/dir/selfsigned.jks ^
    -Dhazelcast.mc.jmx.ssl.keyStorePassword=yourpassword
----
--
====

NOTE: You can encrypt the keystore password and pass it as a
command line argument in encrypted form for improved security.
See xref:deploy-manage:variable-replacers.adoc[] for more information.

Then, you can use the following command to connect to the
clustered JMX service using JConsole with the address `localhost:65432`:

[source,bash]
----
jconsole -J-Djavax.net.ssl.trustStore=/some/dir/selftrusted.ts -J-Djavax.net.ssl.trustStorePassword=trustpass
----

=== Enable TLS mutual authentication for Clustered JMX

To secure the clustered JMX interface, you can use
the following command line parameters to enable TLS mutual
authentication:

* `-Dhazelcast.mc.jmx.mutualAuthentication=true`
* `-Dhazelcast.mc.jmx.ssl.trustStore=path to your truststore`
* `-Dhazelcast.mc.jmx.ssl.trustStorePassword=password for your truststore`

The following is an example on how to start Management Center
with a TLS mutual authentication enabled Clustered JMX service on port 65432:

[tabs]
====
Linux and Mac::
+
--
[source,bash,subs="attributes+"]
----
hz-mc start -Dhazelcast.mc.jmx.enabled=true \
    -Dhazelcast.mc.jmx.port=65432 \
    -Dhazelcast.mc.jmx.ssl=true \
    -Dhazelcast.mc.jmx.mutualAuthentication=true \
    -Dhazelcast.mc.jmx.ssl.keyStore=/some/dir/selfsigned.jks \
    -Dhazelcast.mc.jmx.ssl.keyStorePassword=yourpassword \
    -Dhazelcast.mc.jmx.ssl.trustStore=/some/dir/truststore.jks \
    -Dhazelcast.mc.jmx.ssl.trustStorePassword=yourpassword
----
--
Windows::
+
--
[source,bash,subs="attributes+"]
----
mc-start.cmd -Dhazelcast.mc.jmx.enabled=true ^
    -Dhazelcast.mc.jmx.port=65432 ^
    -Dhazelcast.mc.jmx.ssl=true ^
    -Dhazelcast.mc.jmx.mutualAuthentication=true ^
    -Dhazelcast.mc.jmx.ssl.keyStore=/some/dir/selfsigned.jks ^
    -Dhazelcast.mc.jmx.ssl.keyStorePassword=yourpassword ^
    -Dhazelcast.mc.jmx.ssl.trustStore=/some/dir/truststore.jks ^
    -Dhazelcast.mc.jmx.ssl.trustStorePassword=yourpassword
----
--
====

== Integrate JMX with AppDynamics

You can use the clustered JMX interface to integrate Management Center
with *AppDynamics*. To perform this integration, attach the AppDynamics
Java agent to Management Center.

For agent installation, see
http://docs.appdynamics.com/display/PRO14S/Install%2Bthe%2BApp%2BAgent%2Bfor%2BJava[Install the App Agent for Java] in the AppDynamics documentation.

For monitoring on AppDynamics, see
http://docs.appdynamics.com/display/PRO14S/Monitor%2BJMX%2BMBeans#MonitorJMXMBeans-UsingAppDynamicsforJMXMonitoring[Using AppDynamics for JMX Monitoring] in the AppDynamics documentation.

After installing the AppDynamics agent, you can start Management Center:

[source,bash,subs="attributes+"]
----
java -javaagent:/path/to/javaagent.jar \
     -Dhazelcast.mc.jmx.enabled=true \
     -jar hazelcast-management-center-{full-version}.jar
----

When the Management Center starts, you should see the logs below:

```
Started AppDynamics Java Agent Successfully.
Hazelcast Management Center starting on port 8080 at path : /
```

== Integrate JMX with New Relic

You can use the clustered JMX interface to integrate Management Center
with New Relic. To perform this integration, attach the New Relic Java agent
and provide an extension file that describes which metrics will be sent to New Relic.

See http://docs.newrelic.com/docs/java/custom-jmx-instrumentation-by-yml[Custom JMX instrumentation by YAML]
on the New Relic webpage.

The following is an example Map monitoring YAML file for New Relic:

[source,yaml]
----
name: Clustered JMX
version: 1.0
enabled: true

jmx:
- object_name: ManagementCenter[clustername]:type=Maps,name=mapname
  metrics:
  - attributes: PutOperationCount, GetOperationCount, RemoveOperationCount, Hits, BackupEntryCount, OwnedEntryCount, LastAccessTime, LastUpdateTime
  - type: simple
- object_name: ManagementCenter[clustername]:type=Members,name="member address in double quotes"
  metrics:
  - attributes: OwnedPartitionCount
  - type: simple
----

Put the YAML file in the `extensions` directory in your New Relic
installation. If an `extensions` directory does not exist there, create one.

After you set your extension, attach the New Relic Java agent and
start the Management Center as shown below.

[source,bash,subs="attributes+"]
----
java -javaagent:/path/to/newrelic.jar -Dhazelcast.mc.jmx.enabled=true\
    -Dhazelcast.mc.jmx.port=9999 -jar hazelcast-management-center-{full-version}.jar
----

If your logging level is set to `FINER`, you should see the log listing
in the file `newrelic_agent.log`, which is located in the `logs` directory
in your New Relic installation. The following is an example log listing:

```
Jun 5, 2014 14:18:43 +0300 [72696 62] com.newrelic.agent.jmx.JmxService FINE:
    JMX Service : querying MBeans (1)
Jun 5, 2014 14:18:43 +0300 [72696 62] com.newrelic.agent.jmx.JmxService FINER:
    JMX Service : MBeans query ManagementCenter[dev]:type=Members,
    name="192.168.2.79:5701", matches 1
Jun 5, 2014 14:18:43 +0300 [72696 62] com.newrelic.agent.jmx.JmxService FINER:
    Recording JMX metric OwnedPartitionCount : 68
Jun 5, 2014 14:18:43 +0300 [72696 62] com.newrelic.agent.jmx.JmxService FINER:
    JMX Service : MBeans query ManagementCenter[dev]:type=Maps,name=orders,
    matches 1
Jun 5, 2014 14:18:43 +0300 [72696 62] com.newrelic.agent.jmx.JmxService FINER:
    Recording JMX metric Hits : 46,593
Jun 5, 2014 14:18:43 +0300 [72696 62] com.newrelic.agent.jmx.JmxService FINER:
    Recording JMX metric BackupEntryCount : 1,100
Jun 5, 2014 14:18:43 +0300 [72696 62] com.newrelic.agent.jmx.JmxService FINER:
    Recording JMX metric OwnedEntryCount : 1,100
Jun 5, 2014 14:18:43 +0300 [72696 62] com.newrelic.agent.jmx.JmxService FINER:
    Recording JMX metric RemoveOperationCount : 0
Jun 5, 2014 14:18:43 +0300 [72696 62] com.newrelic.agent.jmx.JmxService FINER:
    Recording JMX metric PutOperationCount : 118,962
Jun 5, 2014 14:18:43 +0300 [72696 62] com.newrelic.agent.jmx.JmxService FINER:
    Recording JMX metric GetOperationCount : 0
Jun 5, 2014 14:18:43 +0300 [72696 62] com.newrelic.agent.jmx.JmxService FINER:
    Recording JMX metric LastUpdateTime : 1,401,962,426,811
Jun 5, 2014 14:18:43 +0300 [72696 62] com.newrelic.agent.jmx.JmxService FINER:
    Recording JMX metric LastAccessTime : 1,401,962,426,811
```

Then you can navigate to your New Relic account and create Custom Dashboards.
See http://docs.newrelic.com/docs/dashboards-menu/creating-custom-dashboards[Creating custom dashboards].

While you are creating the dashboard, you should see the metrics that
you are sending to New Relic from the Management Center in the **Metrics**
section under the JMX directory.

== Next steps

See a list of all available xref:jmx-api.adoc[JMX attributes].

Explore xref:deploy-manage:system-properties.adoc[system properties] and their definitions.<|MERGE_RESOLUTION|>--- conflicted
+++ resolved
@@ -5,13 +5,9 @@
 
 {description}
 
-<<<<<<< HEAD
 == Enable Clustered JMX
-=======
+
 TIP: For information about integration with Datadog, see the: link:https://docs.datadoghq.com/integrations/hazelcast/[Datadog Docs].
-
-== Enabling Clustered JMX
->>>>>>> dc4249a5
 
 To enable the clustered JMX service, use the xref:deploy-manage:system-properties.adoc#hazelcast-mc-jmx-enabled[`hazelcast.mc.jmx.enabled` property]:
 
